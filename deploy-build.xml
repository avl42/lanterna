<?xml version="1.0" encoding="UTF-8"?>
<project name="lantern" default="all" basedir=".">
<<<<<<< HEAD
    <property name="Version" value="1.0.2-SNAPSHOT"/>
=======
    <property name="Version" value="1.1-SNAPSHOT"/>
>>>>>>> 59953493
    <property name="JarFile" value="lanterna-${Version}.jar"/>
    <property name="SourceDeployDirectory" value="lanterna-${Version}"/>
    <property name="SourceFile" value="lanterna-${Version}-source.zip"/>

    <target name="clean">
        <echo message="Cleaning pkg..."/>
        <delete dir="pkg"/>
    </target>

    <target name="init">
        <echo message="Creating pkg..."/>
        <mkdir dir="pkg"/>
        <mkdir dir="dist"/>
    </target>

    <target name="compile" depends="init">
        <echo message="Compiling sources..."/>
        <buildnumber/>
        <echo file="src/org/lantern/BuildInformation.java" append="false">package org.lantern;

public class BuildInformation
{
    public static final String VERSION = "${Version}";
    public static final int BUILD = ${build.number};
}

        </echo>
        <javac destdir="pkg" debug="false" source="5" target="5" encoding="UTF-8" srcdir="src"/>
    </target>

    <target name="build" depends="compile">
        <echo message="Creating .jar file..."/>
        <copy todir="pkg">
            <fileset dir="." includes="License.txt"/>
        </copy>
        <jar basedir="pkg" jarfile="dist/${JarFile}" compress="true" manifest="deploy-manifest.mf"/>
        
        <echo message="Generating javadoc..."/>
        <javadoc sourcepath="src" destdir="javadoc"/>

        <echo message="Generating the source distribution..."/>
        <mkdir dir="${SourceDeployDirectory}"/>
        <copy todir="${SourceDeployDirectory}">
            <fileset dir="." includes="src/**,javadoc/**,License.txt"/>
        </copy>
        <zip basedir="lanterna-${Version}" zipfile="dist/${SourceFile}" compress="true" level="9"/>

        <echo message="Cleaning up..."/>
        <delete dir="pkg"/>
        <delete dir="${SourceDeployDirectory}"/>
    </target>

    <target name="all" depends="clean, build"/>
</project><|MERGE_RESOLUTION|>--- conflicted
+++ resolved
@@ -1,10 +1,6 @@
 <?xml version="1.0" encoding="UTF-8"?>
 <project name="lantern" default="all" basedir=".">
-<<<<<<< HEAD
-    <property name="Version" value="1.0.2-SNAPSHOT"/>
-=======
     <property name="Version" value="1.1-SNAPSHOT"/>
->>>>>>> 59953493
     <property name="JarFile" value="lanterna-${Version}.jar"/>
     <property name="SourceDeployDirectory" value="lanterna-${Version}"/>
     <property name="SourceFile" value="lanterna-${Version}-source.zip"/>
